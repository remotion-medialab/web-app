<<<<<<< HEAD
import React, { useState, useEffect, useRef } from "react";
=======
import React, { useState, useEffect } from "react";
>>>>>>> 3a51d990
import { format } from "date-fns";
import toast from "react-hot-toast";
import type {
  RecordingSession,
  Recording,
  CounterfactualData,
} from "../lib/recordingsService";
import { getQuestionForStep } from "../constants/recordingQuestions";
import MentalModelViewer from "./MentalModelViewer";
import { CounterfactualFirebaseService } from "../lib/counterfactualFirebaseService";
import { useAuth } from "../contexts/AuthContext";
import { httpsCallable } from "firebase/functions";
import { functions } from "../lib/firebase";

interface SessionDetailViewProps {
  session: RecordingSession;
  selectedRecording?: Recording | null;
  onClose: () => void;
  onRecordingSelect?: (recording: Recording) => void;
  showMentalModel?: boolean;
  onToggleMentalModel?: () => void;
  selectedQuestionIndex?: number;
  onQuestionSelect?: (index: number) => void;
}

const SessionDetailView: React.FC<SessionDetailViewProps> = ({
  session,
  selectedRecording,
  onClose,
  onRecordingSelect,
  showMentalModel,
  onToggleMentalModel: _onToggleMentalModel,
  selectedQuestionIndex,
  onQuestionSelect,
}) => {
  const { userId } = useAuth();
  const [recordingCounterfactuals, setRecordingCounterfactuals] = useState<
    Record<string, CounterfactualData>
  >({});
  const [retryingTranscriptions, setRetryingTranscriptions] = useState<
    Set<string>
  >(new Set());

<<<<<<< HEAD
  // For audio playback control
  const audioRefs = useRef<Record<string, HTMLAudioElement>>({});
  const [currentlyPlayingId, setCurrentlyPlayingId] = useState<string | null>(null);

  // Stop all audio on unmount
  useEffect(() => {
    return () => {
      Object.values(audioRefs.current).forEach(a => {
        try { a.pause(); } catch {}
      });
    };
  }, []);

=======
>>>>>>> 3a51d990
  // Calculate transcription progress
  const transcriptionProgress = React.useMemo(() => {
    const total = session.recordings.length;
    const completed = session.recordings.filter(
      (r) => r.transcriptionStatus === "completed" && r.transcription?.text
    ).length;
    const processing = session.recordings.filter(
      (r) => r.transcriptionStatus === "processing"
    ).length;
    const failed = session.recordings.filter(
      (r) => r.transcriptionStatus === "failed"
    ).length;

    return {
      total,
      completed,
      processing,
      failed,
      isTranscribing: processing > 0,
      percentage: Math.round((completed / total) * 100),
    };
  }, [session.recordings]);

  // Load counterfactuals for all recordings in the session
  useEffect(() => {
    const loadAllCounterfactuals = async () => {
      if (!userId) return;

      try {
        const counterfactualData: Record<string, CounterfactualData> = {};

        for (const recording of session.recordings) {
          const data = await CounterfactualFirebaseService.getCounterfactuals(
            userId,
            recording.id
          );
          if (data) {
            counterfactualData[recording.id] = data;
          }
        }

        setRecordingCounterfactuals(counterfactualData);
        console.log(
          "📋 Loaded counterfactuals for session:",
          counterfactualData
        );
      } catch (error) {
        console.error("❌ Failed to load session counterfactuals:", error);
      }
    };

    loadAllCounterfactuals();
  }, [userId, session.recordings]);

  const retryTranscription = async (recording: Recording) => {
    if (!userId || retryingTranscriptions.has(recording.id)) return;

    setRetryingTranscriptions((prev) => new Set(prev).add(recording.id));

    try {
      const retryFunction = httpsCallable(functions, "retryTranscription");
      const result = await retryFunction({
        recordingId: recording.id,
      });

      console.log("✅ Transcription retry result:", result.data);

      // Show success message
      toast.success(
        `Transcription retry started for "${recording.title}". Please refresh to see the updated status.`
      );
    } catch (error) {
      console.error("❌ Failed to retry transcription:", error);
      toast.error("Failed to retry transcription. Please try again.");
    } finally {
      setRetryingTranscriptions((prev) => {
        const newSet = new Set(prev);
        newSet.delete(recording.id);
        return newSet;
      });
    }
  };

<<<<<<< HEAD
  const handlePlayToggle = (e: React.MouseEvent, recordingId: string, uri: string) => {
    e.stopPropagation();

    if (!audioRefs.current[recordingId]) {
      const a = new Audio(uri);
      a.addEventListener("ended", () => {
        setCurrentlyPlayingId(prev => (prev === recordingId ? null : prev));
      });
      audioRefs.current[recordingId] = a;
    }

    const audio = audioRefs.current[recordingId];

    // If clicking the one that's currently playing
    if (currentlyPlayingId === recordingId) {
      if (!audio.paused) {
        audio.pause(); // just pause (no reset)
      } else {
        audio.play().catch(console.error); // resume
      }
      return;
    }

    // If another recording is playing, pause it
    if (currentlyPlayingId && currentlyPlayingId !== recordingId) {
      const prev = audioRefs.current[currentlyPlayingId];
      if (prev) {
        try {
          prev.pause();
        } catch {}
      }
    }

    // Play this one from start
    audio.play().then(() => {
      setCurrentlyPlayingId(recordingId);
    }).catch(console.error);
};



=======
>>>>>>> 3a51d990
  if (showMentalModel) {
    return (
      <MentalModelViewer
        session={session}
        onClose={onClose}
        selectedQuestionIndex={selectedQuestionIndex}
        onQuestionSelect={onQuestionSelect}
      />
    );
  }

  return (
    <>
      {/* Header */}
      <div className="flex justify-between items-start mb-6">
        <div>
          <h2 className="text-lg font-semibold" style={{ color: "#545454" }}>
            {format(session.completedAt, "EEEE, MMMM d, yyyy h:mm a")}
          </h2>
          <p className="text-sm" style={{ color: "#b0b0b0" }}>
            Voice entry transcript
          </p>
          {transcriptionProgress.isTranscribing && (
            <div className="mt-2 flex items-center space-x-2">
              <div className="w-4 h-4 border-2 border-blue-500 border-t-transparent rounded-full animate-spin"></div>
              <span className="text-xs text-blue-600">
                Transcribing... ({transcriptionProgress.completed} of{" "}
                {transcriptionProgress.total} complete)
              </span>
            </div>
          )}
        </div>
      </div>

      {/* Transcription Progress Bar */}
      {transcriptionProgress.isTranscribing && (
        <div className="mb-6 bg-gray-100 rounded-lg p-4">
          <div className="flex items-center justify-between mb-2">
            <span className="text-sm font-medium" style={{ color: "#545454" }}>
              Transcription Progress
            </span>
            <span className="text-sm" style={{ color: "#b0b0b0" }}>
              {transcriptionProgress.completed}/{transcriptionProgress.total}
            </span>
          </div>
          <div className="w-full bg-gray-200 rounded-full h-2 mb-2">
            <div
              className="bg-blue-500 h-2 rounded-full transition-all duration-300 ease-out"
              style={{ width: `${transcriptionProgress.percentage}%` }}
            ></div>
          </div>
          <div
            className="flex items-center space-x-4 text-xs"
            style={{ color: "#b0b0b0" }}
          >
            <span>✅ {transcriptionProgress.completed} completed</span>
            {transcriptionProgress.processing > 0 && (
              <span className="flex items-center space-x-1">
                <div className="w-2 h-2 bg-blue-500 rounded-full animate-pulse"></div>
                <span>{transcriptionProgress.processing} processing</span>
              </span>
            )}
            {transcriptionProgress.failed > 0 && (
              <span>❌ {transcriptionProgress.failed} failed</span>
            )}
          </div>
        </div>
      )}

      {/* Recordings with questions and transcriptions */}
      <div className="flex-1 space-y-6 overflow-y-auto">
        {session.recordings
          .sort((a, b) => a.stepNumber - b.stepNumber)
          .map((recording) => (
            <div
              key={recording.id}
              className={`space-y-3 cursor-pointer transition-colors ${
                selectedRecording?.id === recording.id
                  ? "bg-blue-100 border-2 border-blue-300"
                  : "hover:bg-blue-50"
              }`}
              onClick={() => {
                onRecordingSelect?.(recording);
                onQuestionSelect?.(recording.stepNumber);
              }}
              title="Click to view mental model"
            >
              {/* Question with blue circle */}
              <div className="flex items-start gap-3">
                <div className="w-6 h-6 rounded-full bg-blue-500 flex-shrink-0 mt-1"></div>
                <h3
                  className="font-medium text-base"
                  style={{ color: "#545454" }}
                >
                  {recording.question ||
                    getQuestionForStep(recording.stepNumber)}
                </h3>
              </div>

              {/* Transcription with rounded border and play button */}
              <div
                className="bg-white border border-gray-200 rounded-2xl p-4 text-sm relative ml-9"
                style={{ color: "#666666" }}
              >
                {recording.transcription?.text ? (
                  <>
                    <p className="whitespace-pre-wrap leading-relaxed">
                      {recording.transcription.text}
                    </p>
                    {recording.transcription.confidence > 0 && (
                      <p className="text-xs mt-2" style={{ color: "#b0b0b0" }}>
                        Confidence:{" "}
                        {(recording.transcription.confidence * 100).toFixed(1)}%
                      </p>
                    )}
                  </>
                ) : recording.transcriptionStatus === "processing" ? (
                  <div className="flex items-center space-x-2">
                    <div className="w-4 h-4 border-2 border-blue-500 border-t-transparent rounded-full animate-spin"></div>
                    <p className="italic text-blue-600">
                      Transcribing audio...
                    </p>
                  </div>
                ) : recording.transcriptionStatus === "failed" ? (
                  <div className="flex items-center justify-between">
                    <p className="italic text-red-500">Transcription failed</p>
                    <button
                      onClick={() => retryTranscription(recording)}
                      disabled={retryingTranscriptions.has(recording.id)}
                      className="ml-2 px-3 py-1 text-xs bg-blue-500 text-white rounded hover:bg-blue-600 disabled:opacity-50 disabled:cursor-not-allowed"
                    >
                      {retryingTranscriptions.has(recording.id)
                        ? "Retrying..."
                        : "Retry"}
                    </button>
                  </div>
                ) : (
                  <div className="flex items-center justify-between">
                    <p className="italic">No transcription available</p>
                    <button
                      onClick={() => retryTranscription(recording)}
                      disabled={retryingTranscriptions.has(recording.id)}
                      className="ml-2 px-3 py-1 text-xs bg-blue-500 text-white rounded hover:bg-blue-600 disabled:opacity-50 disabled:cursor-not-allowed"
                    >
                      {retryingTranscriptions.has(recording.id)
                        ? "Transcribing..."
                        : "Transcribe"}
                    </button>
                  </div>
                )}

                {/* Play button */}
                {recording.audioUri && (
<<<<<<< HEAD
                <div className="absolute bottom-3 right-3">
                  <div
                    className="w-8 h-8 rounded-full bg-gray-200 flex items-center justify-center cursor-pointer hover:bg-gray-300 transition-colors"
                    onClick={(e) => handlePlayToggle(e, recording.id, recording.audioUri)}
                    title={currentlyPlayingId === recording.id ? "Pause" : "Play"}
                  >
                    {currentlyPlayingId === recording.id ? (
                      <svg className="w-4 h-4 text-gray-600" viewBox="0 0 20 20" fill="currentColor">
                        <path d="M6 4h3v12H6zM11 4h3v12h-3z" />
                      </svg>
                    ) : (
                      <svg className="w-4 h-4 text-gray-600 ml-0.5" fill="currentColor" viewBox="0 0 20 20">
=======
                  <div className="absolute bottom-3 right-3">
                    <div
                      className="w-8 h-8 rounded-full bg-gray-200 flex items-center justify-center cursor-pointer hover:bg-gray-300 transition-colors"
                      onClick={(e) => {
                        e.stopPropagation();
                        const audio = new Audio(recording.audioUri);
                        audio.play().catch(console.error);
                      }}
                    >
                      <svg
                        className="w-4 h-4 text-gray-600 ml-0.5"
                        fill="currentColor"
                        viewBox="0 0 20 20"
                      >
>>>>>>> 3a51d990
                        <path d="M6.3 2.841A1.5 1.5 0 004 4.11V15.89a1.5 1.5 0 002.3 1.269l9.344-5.89a1.5 1.5 0 000-2.538L6.3 2.84z" />
                      </svg>
                    )}
                  </div>
                </div>
              )}
              </div>

              {/* Selected Counterfactual if available */}
              {recordingCounterfactuals[recording.id]?.selectedAlternative && (
                <div className="ml-9 mt-3">
                  <div className="flex items-start gap-3 mb-2">
                    <div className="w-6 h-6 rounded-full bg-blue-500 flex-shrink-0 mt-1"></div>
                    <h4
                      className="font-medium text-base"
                      style={{ color: "#545454" }}
                    >
                      Alternative{" "}
                      {String.fromCharCode(
                        65 +
                          (recordingCounterfactuals[recording.id]
                            ?.selectedAlternative?.index ?? 0)
                      )}
                    </h4>
                  </div>
                  <div
                    className="bg-white border border-gray-200 rounded-2xl p-4 text-sm ml-9"
                    style={{ color: "#666666" }}
                  >
                    <p className="whitespace-pre-wrap leading-relaxed">
                      {recordingCounterfactuals[recording.id]
                        ?.selectedAlternative?.text ?? ""}
                    </p>
                  </div>
                </div>
              )}

              {/* Activity summary if available */}
              {recording.activitySummary && (
                <p className="text-xs" style={{ color: "#b0b0b0" }}>
                  Activity: {recording.activitySummary.primaryActivity}(
                  {(recording.activitySummary.confidence * 100).toFixed(0)}%
                  confidence)
                </p>
              )}
            </div>
          ))}
      </div>

      {/* Footer info */}
      <div className="mt-6 pt-4 border-t border-gray-200">
        <p className="text-xs" style={{ color: "#b0b0b0" }}>
          {session.recordings.length} of 5 steps completed •
          {
            session.recordings.filter(
              (r) => r.transcriptionStatus === "completed"
            ).length
          }{" "}
          transcribed
        </p>
      </div>
    </>
  );
};

export default SessionDetailView;<|MERGE_RESOLUTION|>--- conflicted
+++ resolved
@@ -1,8 +1,4 @@
-<<<<<<< HEAD
 import React, { useState, useEffect, useRef } from "react";
-=======
-import React, { useState, useEffect } from "react";
->>>>>>> 3a51d990
 import { format } from "date-fns";
 import toast from "react-hot-toast";
 import type {
@@ -26,8 +22,21 @@
   onToggleMentalModel?: () => void;
   selectedQuestionIndex?: number;
   onQuestionSelect?: (index: number) => void;
+  showMentalModel?: boolean;
+  onToggleMentalModel?: () => void;
+  selectedQuestionIndex?: number;
+  onQuestionSelect?: (index: number) => void;
 }
 
+const SessionDetailView: React.FC<SessionDetailViewProps> = ({
+  session,
+  selectedRecording,
+  onClose,
+  onRecordingSelect,
+  showMentalModel,
+  onToggleMentalModel: _onToggleMentalModel,
+  selectedQuestionIndex,
+  onQuestionSelect,
 const SessionDetailView: React.FC<SessionDetailViewProps> = ({
   session,
   selectedRecording,
@@ -46,7 +55,6 @@
     Set<string>
   >(new Set());
 
-<<<<<<< HEAD
   // For audio playback control
   const audioRefs = useRef<Record<string, HTMLAudioElement>>({});
   const [currentlyPlayingId, setCurrentlyPlayingId] = useState<string | null>(null);
@@ -60,8 +68,6 @@
     };
   }, []);
 
-=======
->>>>>>> 3a51d990
   // Calculate transcription progress
   const transcriptionProgress = React.useMemo(() => {
     const total = session.recordings.length;
@@ -145,7 +151,6 @@
     }
   };
 
-<<<<<<< HEAD
   const handlePlayToggle = (e: React.MouseEvent, recordingId: string, uri: string) => {
     e.stopPropagation();
 
@@ -187,8 +192,6 @@
 
 
 
-=======
->>>>>>> 3a51d990
   if (showMentalModel) {
     return (
       <MentalModelViewer
@@ -207,10 +210,20 @@
         <div>
           <h2 className="text-lg font-semibold" style={{ color: "#545454" }}>
             {format(session.completedAt, "EEEE, MMMM d, yyyy h:mm a")}
+            {format(session.completedAt, "EEEE, MMMM d, yyyy h:mm a")}
           </h2>
           <p className="text-sm" style={{ color: "#b0b0b0" }}>
             Voice entry transcript
           </p>
+          {transcriptionProgress.isTranscribing && (
+            <div className="mt-2 flex items-center space-x-2">
+              <div className="w-4 h-4 border-2 border-blue-500 border-t-transparent rounded-full animate-spin"></div>
+              <span className="text-xs text-blue-600">
+                Transcribing... ({transcriptionProgress.completed} of{" "}
+                {transcriptionProgress.total} complete)
+              </span>
+            </div>
+          )}
           {transcriptionProgress.isTranscribing && (
             <div className="mt-2 flex items-center space-x-2">
               <div className="w-4 h-4 border-2 border-blue-500 border-t-transparent rounded-full animate-spin"></div>
@@ -258,6 +271,41 @@
         </div>
       )}
 
+      {/* Transcription Progress Bar */}
+      {transcriptionProgress.isTranscribing && (
+        <div className="mb-6 bg-gray-100 rounded-lg p-4">
+          <div className="flex items-center justify-between mb-2">
+            <span className="text-sm font-medium" style={{ color: "#545454" }}>
+              Transcription Progress
+            </span>
+            <span className="text-sm" style={{ color: "#b0b0b0" }}>
+              {transcriptionProgress.completed}/{transcriptionProgress.total}
+            </span>
+          </div>
+          <div className="w-full bg-gray-200 rounded-full h-2 mb-2">
+            <div
+              className="bg-blue-500 h-2 rounded-full transition-all duration-300 ease-out"
+              style={{ width: `${transcriptionProgress.percentage}%` }}
+            ></div>
+          </div>
+          <div
+            className="flex items-center space-x-4 text-xs"
+            style={{ color: "#b0b0b0" }}
+          >
+            <span>✅ {transcriptionProgress.completed} completed</span>
+            {transcriptionProgress.processing > 0 && (
+              <span className="flex items-center space-x-1">
+                <div className="w-2 h-2 bg-blue-500 rounded-full animate-pulse"></div>
+                <span>{transcriptionProgress.processing} processing</span>
+              </span>
+            )}
+            {transcriptionProgress.failed > 0 && (
+              <span>❌ {transcriptionProgress.failed} failed</span>
+            )}
+          </div>
+        </div>
+      )}
+
       {/* Recordings with questions and transcriptions */}
       <div className="flex-1 space-y-6 overflow-y-auto">
         {session.recordings
@@ -265,11 +313,21 @@
           .map((recording) => (
             <div
               key={recording.id}
+          .map((recording) => (
+            <div
+              key={recording.id}
               className={`space-y-3 cursor-pointer transition-colors ${
                 selectedRecording?.id === recording.id
                   ? "bg-blue-100 border-2 border-blue-300"
                   : "hover:bg-blue-50"
+                selectedRecording?.id === recording.id
+                  ? "bg-blue-100 border-2 border-blue-300"
+                  : "hover:bg-blue-50"
               }`}
+              onClick={() => {
+                onRecordingSelect?.(recording);
+                onQuestionSelect?.(recording.stepNumber);
+              }}
               onClick={() => {
                 onRecordingSelect?.(recording);
                 onQuestionSelect?.(recording.stepNumber);
@@ -285,6 +343,13 @@
                 >
                   {recording.question ||
                     getQuestionForStep(recording.stepNumber)}
+                <div className="w-6 h-6 rounded-full bg-blue-500 flex-shrink-0 mt-1"></div>
+                <h3
+                  className="font-medium text-base"
+                  style={{ color: "#545454" }}
+                >
+                  {recording.question ||
+                    getQuestionForStep(recording.stepNumber)}
                 </h3>
               </div>
 
@@ -298,8 +363,13 @@
                     <p className="whitespace-pre-wrap leading-relaxed">
                       {recording.transcription.text}
                     </p>
+                    <p className="whitespace-pre-wrap leading-relaxed">
+                      {recording.transcription.text}
+                    </p>
                     {recording.transcription.confidence > 0 && (
                       <p className="text-xs mt-2" style={{ color: "#b0b0b0" }}>
+                        Confidence:{" "}
+                        {(recording.transcription.confidence * 100).toFixed(1)}%
                         Confidence:{" "}
                         {(recording.transcription.confidence * 100).toFixed(1)}%
                       </p>
@@ -338,11 +408,44 @@
                         : "Transcribe"}
                     </button>
                   </div>
+                ) : recording.transcriptionStatus === "processing" ? (
+                  <div className="flex items-center space-x-2">
+                    <div className="w-4 h-4 border-2 border-blue-500 border-t-transparent rounded-full animate-spin"></div>
+                    <p className="italic text-blue-600">
+                      Transcribing audio...
+                    </p>
+                  </div>
+                ) : recording.transcriptionStatus === "failed" ? (
+                  <div className="flex items-center justify-between">
+                    <p className="italic text-red-500">Transcription failed</p>
+                    <button
+                      onClick={() => retryTranscription(recording)}
+                      disabled={retryingTranscriptions.has(recording.id)}
+                      className="ml-2 px-3 py-1 text-xs bg-blue-500 text-white rounded hover:bg-blue-600 disabled:opacity-50 disabled:cursor-not-allowed"
+                    >
+                      {retryingTranscriptions.has(recording.id)
+                        ? "Retrying..."
+                        : "Retry"}
+                    </button>
+                  </div>
+                ) : (
+                  <div className="flex items-center justify-between">
+                    <p className="italic">No transcription available</p>
+                    <button
+                      onClick={() => retryTranscription(recording)}
+                      disabled={retryingTranscriptions.has(recording.id)}
+                      className="ml-2 px-3 py-1 text-xs bg-blue-500 text-white rounded hover:bg-blue-600 disabled:opacity-50 disabled:cursor-not-allowed"
+                    >
+                      {retryingTranscriptions.has(recording.id)
+                        ? "Transcribing..."
+                        : "Transcribe"}
+                    </button>
+                  </div>
                 )}
+
 
                 {/* Play button */}
                 {recording.audioUri && (
-<<<<<<< HEAD
                 <div className="absolute bottom-3 right-3">
                   <div
                     className="w-8 h-8 rounded-full bg-gray-200 flex items-center justify-center cursor-pointer hover:bg-gray-300 transition-colors"
@@ -355,22 +458,6 @@
                       </svg>
                     ) : (
                       <svg className="w-4 h-4 text-gray-600 ml-0.5" fill="currentColor" viewBox="0 0 20 20">
-=======
-                  <div className="absolute bottom-3 right-3">
-                    <div
-                      className="w-8 h-8 rounded-full bg-gray-200 flex items-center justify-center cursor-pointer hover:bg-gray-300 transition-colors"
-                      onClick={(e) => {
-                        e.stopPropagation();
-                        const audio = new Audio(recording.audioUri);
-                        audio.play().catch(console.error);
-                      }}
-                    >
-                      <svg
-                        className="w-4 h-4 text-gray-600 ml-0.5"
-                        fill="currentColor"
-                        viewBox="0 0 20 20"
-                      >
->>>>>>> 3a51d990
                         <path d="M6.3 2.841A1.5 1.5 0 004 4.11V15.89a1.5 1.5 0 002.3 1.269l9.344-5.89a1.5 1.5 0 000-2.538L6.3 2.84z" />
                       </svg>
                     )}
@@ -408,9 +495,41 @@
                 </div>
               )}
 
+              {/* Selected Counterfactual if available */}
+              {recordingCounterfactuals[recording.id]?.selectedAlternative && (
+                <div className="ml-9 mt-3">
+                  <div className="flex items-start gap-3 mb-2">
+                    <div className="w-6 h-6 rounded-full bg-blue-500 flex-shrink-0 mt-1"></div>
+                    <h4
+                      className="font-medium text-base"
+                      style={{ color: "#545454" }}
+                    >
+                      Alternative{" "}
+                      {String.fromCharCode(
+                        65 +
+                          (recordingCounterfactuals[recording.id]
+                            ?.selectedAlternative?.index ?? 0)
+                      )}
+                    </h4>
+                  </div>
+                  <div
+                    className="bg-white border border-gray-200 rounded-2xl p-4 text-sm ml-9"
+                    style={{ color: "#666666" }}
+                  >
+                    <p className="whitespace-pre-wrap leading-relaxed">
+                      {recordingCounterfactuals[recording.id]
+                        ?.selectedAlternative?.text ?? ""}
+                    </p>
+                  </div>
+                </div>
+              )}
+
               {/* Activity summary if available */}
               {recording.activitySummary && (
                 <p className="text-xs" style={{ color: "#b0b0b0" }}>
+                  Activity: {recording.activitySummary.primaryActivity}(
+                  {(recording.activitySummary.confidence * 100).toFixed(0)}%
+                  confidence)
                   Activity: {recording.activitySummary.primaryActivity}(
                   {(recording.activitySummary.confidence * 100).toFixed(0)}%
                   confidence)
@@ -423,6 +542,13 @@
       {/* Footer info */}
       <div className="mt-6 pt-4 border-t border-gray-200">
         <p className="text-xs" style={{ color: "#b0b0b0" }}>
+          {session.recordings.length} of 5 steps completed •
+          {
+            session.recordings.filter(
+              (r) => r.transcriptionStatus === "completed"
+            ).length
+          }{" "}
+          transcribed
           {session.recordings.length} of 5 steps completed •
           {
             session.recordings.filter(
@@ -436,4 +562,4 @@
   );
 };
 
-export default SessionDetailView;+export default SessionDetailView;
